_space = box.space[box.schema.SPACE_ID]
_index = box.space[box.schema.INDEX_ID]
ADMIN = 1
env = require('test_run')
test_run = env.new()
test_run:cmd("push filter ', .lsn.: [0-9]+' to ''")
utils = require('utils')
EMPTY_MAP = utils.setmap({})

--
-- Test insertion into a system space - verify that
-- mandatory fields are required.
--
_space:insert{_space.id, ADMIN, 'test', 'memtx', 0, EMPTY_MAP, {}}
--
-- Bad space id
--
_space:insert{'hello', 'world', 'test', 'memtx', 0, EMPTY_MAP, {}}
--
-- Can't create a space which has wrong field count - field_count must be NUM
--
_space:insert{_space.id, ADMIN, 'test', 'world', 0, EMPTY_MAP, {}}
--
-- There is already a tuple for the system space
--
_space:insert{_space.id, ADMIN, '_space', 'memtx', 0, EMPTY_MAP, {}}
_space:replace{_space.id, ADMIN, '_space', 'memtx', 0, EMPTY_MAP, {}}
_space:insert{_index.id, ADMIN, '_index', 'memtx', 0, EMPTY_MAP, {}}
_space:replace{_index.id, ADMIN, '_index', 'memtx', 0, EMPTY_MAP, {}}
--
-- Can't change properties of a space
--
_space:replace{_space.id, ADMIN, '_space', 'memtx', 0, EMPTY_MAP, {}}
--
-- Can't drop a system space
--
_space:delete{_space.id}
_space:delete{_index.id}
--
-- Can't change properties of a space
--
_space:update({_space.id}, {{'-', 1, 1}})
_space:update({_space.id}, {{'-', 1, 2}})
--
-- Create a space
--
t = _space:auto_increment{ADMIN, 'hello', 'memtx', 0, EMPTY_MAP, {}}
-- Check that a space exists
space = box.space[t[1]]
space.id
space.field_count
space.index[0]
--
-- check dml - the space has no indexes yet, but must not crash on DML
--
space:select{0}
space:insert{0, 0}
space:replace{0, 0}
space:update({0}, {{'+', 1, 1}})
space:delete{0}
t = _space:delete{space.id}
space_deleted = box.space[t[1]]
space_deleted
space:replace{0}
_index:insert{_space.id, 0, 'primary', 'tree', {unique=true}, {{0, 'unsigned'}}}
_index:replace{_space.id, 0, 'primary', 'tree', {unique=true}, {{0, 'unsigned'}}}
_index:insert{_index.id, 0, 'primary', 'tree', {unique=true}, {{0, 'unsigned'}, {1, 'unsigned'}}}
_index:replace{_index.id, 0, 'primary', 'tree', {unique=true}, {{0, 'unsigned'}, {1, 'unsigned'}}}
-- access_sysview.test changes output of _index:select{}.
-- let's change _index space in such a way that it will be
-- uniformn weather access_sysview.test is completed of not.
box.space._space.index.owner:alter{parts = {2, 'unsigned'}}
box.space._vspace.index.owner:alter{parts = {2, 'unsigned'}}
_index:select{}
-- modify indexes of a system space
_index:delete{_index.id, 0}
_space:insert{1000, ADMIN, 'hello', 'memtx', 0, EMPTY_MAP, {}}
_index:insert{1000, 0, 'primary', 'tree', {unique=true}, {{0, 'unsigned'}}}
box.space[1000]:insert{0, 'hello, world'}
box.space[1000]:drop()
box.space[1000]
-- test that after disabling triggers on system spaces we still can
-- get a correct snapshot
_index:run_triggers(false)
_space:run_triggers(false)
box.snapshot()
test_run:cmd("restart server default with cleanup=1")
utils = require('utils')
EMPTY_MAP = utils.setmap({})
ADMIN = 1
box.space['_space']:insert{1000, ADMIN, 'test', 'memtx', 0, EMPTY_MAP, {}}
box.space[1000].id
box.space['_space']:delete{1000}
box.space[1000]

--------------------------------------------------------------------------------
-- #197: box.space.space0:len() returns an error if there is no index
--------------------------------------------------------------------------------

space = box.schema.space.create('gh197')
space:len()
space:truncate()
space:pairs():totable()
space:drop()

--------------------------------------------------------------------------------
-- #198: names like '' and 'x.y' and 5 and 'primary ' are legal
--
-- The result of this test is superseded by the change made
-- in scope of gh-2914, which allows all printable characters for
-- identifiers.
--
--------------------------------------------------------------------------------

-- invalid identifiers
s = box.schema.space.create('invalid.identifier')
s.name
s:drop()
s = box.schema.space.create('invalid identifier')
s.name
s:drop()
s = box.schema.space.create('primary ')
'|'..s.name..'|'
s:drop()
s = box.schema.space.create('5')
s.name
s:drop()
box.schema.space.create('')


-- valid identifiers
box.schema.space.create('_Abcde'):drop()
box.schema.space.create('_5'):drop()
box.schema.space.create('valid_identifier'):drop()
-- some OS-es ship incomplete locales, breaking ID validation
weird_chars=''
if jit.os~='OSX' and jit.os~='BSD' then weird_chars='空間' end
box.schema.space.create('ынтыпрайзный_'..weird_chars):drop() -- unicode
box.schema.space.create('utf8_наше_Фсё'):drop() -- unicode

space = box.schema.space.create('test')

-- invalid identifiers
i = space:create_index('invalid.identifier')
i.name
i:drop()
i = space:create_index('invalid identifier')
i.name
i:drop()
i = space:create_index('primary ')
'|'..i.name..'|'
i:drop()
i = space:create_index('5')
i.name
i:drop()
space:create_index('')

space:drop()

-- gh-57 Confusing error message when trying to create space with a
-- duplicate id
auto = box.schema.space.create('auto_original')
box.schema.space.create('auto', {id = auto.id})
box.schema.space.drop('auto')
box.schema.space.create('auto_original', {id = auto.id})
auto:drop()

-- ------------------------------------------------------------------
-- gh-281 Crash after rename + replace + delete with multi-part index
-- ------------------------------------------------------------------
s = box.schema.space.create('space')
index = s:create_index('primary', {unique = true, parts = {1, 'unsigned', 2, 'string'}})
s:insert{1, 'a'}
box.space.space.index.primary:rename('secondary')
box.space.space:replace{1,'The rain in Spain'}
box.space.space:delete{1,'The rain in Spain'}
box.space.space:select{}
s:drop()

-- ------------------------------------------------------------------
-- gh-362 Appropriate error messages in create_index
-- ------------------------------------------------------------------
s = box.schema.space.create(42)
s = box.schema.space.create("test", "bug")
s = box.schema.space.create("test", {unknown = 'param'})
s = box.schema.space.create("test")
index = s:create_index('primary', {unique = true, parts = {0, 'unsigned', 1, 'string'}})
index = s:create_index('primary', {unique = true, parts = {'unsigned', 1, 'string', 2}})
index = s:create_index('primary', {unique = true, parts = 'bug'})
index = s:create_index('test', {unique = true, parts = {1, 'unsigned'}, mmap = true})
s:drop()


-- ------------------------------------------------------------------
-- gh-155 Tarantool failure on simultaneous space:drop()
-- ------------------------------------------------------------------

test_run:cmd("setopt delimiter ';'")
local fiber = require('fiber')
local W = 4
local N = 50
local ch = fiber.channel(W)
for i=1,W do
    fiber.create(function()
        for k=1,N do
            local space_id = math.random(2147483647)
            local space = box.schema.space.create(string.format('space_%d', space_id))
            space:create_index('pk', { type = 'tree' })
            space:drop()
        end
        ch:put(true)
    end)
end
for i=1,W do
    ch:get()
end
test_run:cmd("setopt delimiter ''");

-- ------------------------------------------------------------------
-- Lower and upper cases
-- ------------------------------------------------------------------

space = box.schema.space.create("test")
_ = space:create_index('primary', { parts = {1, 'nUmBeR', 2, 'StRinG'}})
space.index.primary.parts[1].type == 'number'
space.index.primary.parts[2].type == 'string'
box.space._index:get({space.id, 0})[6]
space:drop()

-- ------------------------------------------------------------------
-- Aliases
-- ------------------------------------------------------------------

space = box.schema.space.create("test")
_ = space:create_index('primary', { parts = {1, 'uint', 2, 'int', 3, 'str'}})
space.index.primary.parts[1].type == 'unsigned'
space.index.primary.parts[2].type == 'integer'
space.index.primary.parts[3].type == 'string'
box.space._index:get({space.id, 0})[6]
space:drop()

-- ------------------------------------------------------------------
-- Tarantool 1.6 compatibility
-- ------------------------------------------------------------------

-- gh-1534: deprecate 'num' data type for unsigned integers
space = box.schema.space.create("test")
_ = space:create_index('primary', { parts = {1, 'num'}})
space.index.primary.parts[1].type == 'unsigned'
box.space._index:get({space.id, 0})[6]
space:drop()

-- data dictionary compatibility is checked by upgrade.test.lua

test_run:cmd("clear filter")
--
-- create_index() does not modify index options
--
s = box.schema.space.create('test', {engine='vinyl'})
opts = {parts={1, 'unsigned'}}
_ = s:create_index('pk', opts)
opts
s:drop()

--
-- gh-2074: alter a primary key
--
s = box.schema.space.create('test')
_ = s:create_index('pk')
s:insert{1, 1}
s:insert{2, 2}
s:insert{3, 3}
s.index.pk:alter({parts={1, 'num', 2, 'num'}})
s.index.pk
s:select{}
_ = s:create_index('secondary', {parts={2, 'num'}})
s.index.pk:alter({parts={1, 'num'}})
s:select{}
s.index.pk
s.index.secondary
s.index.secondary:select{}
s:drop()

--
-- Forbid explicit space id 0.
--
s = box.schema.create_space('test', { id = 0 })


--
-- gh-2660 space:truncate() does not preserve table triggers
--
ts = box.schema.space.create('test')
ti = ts:create_index('primary')

ts:insert{1, 'b', 'c'}
ts:insert{2, 'b', 'c'}

o = nil
n = nil
function save_out(told, tnew) o = told n = tnew end

_ = ts:on_replace(save_out)
ts:replace{2, 'a', 'b', 'c'}
o
n

ts:truncate()
ts:replace{2, 'a', 'b'}
o
n
ts:replace{3, 'a', 'b'}
o
n

ts:drop()

--
<<<<<<< HEAD
-- Try insert incorrect sql in index and space opts.
--
box.space._space:replace{600, 1, 'test', 'memtx', 0, { sql = 100 }, {}}

--
-- gh-2652: validate space format.
--
s = box.schema.space.create('test', { format = "format" })
format = { { name = 100 } }
s = box.schema.space.create('test', { format = format })
long = string.rep('a', box.schema.NAME_MAX + 1)
format = { { name = long } }
s = box.schema.space.create('test', { format = format })
format = { { name = 'id', type = '100' } }
s = box.schema.space.create('test', { format = format })
format = { utils.setmap({}) }
s = box.schema.space.create('test', { format = format })

-- Ensure the format is updated after index drop.
format = { { name = 'id', type = 'unsigned' } }
s = box.schema.space.create('test', { format = format })
pk = s:create_index('pk')
sk = s:create_index('sk', { parts = { 2, 'string' } })
s:replace{1, 1}
sk:drop()
s:replace{1, 1}
s:drop()

-- Check index parts conflicting with space format.
format = { { name='field1', type='unsigned' }, { name='field2', type='string' }, { name='field3', type='scalar' } }
s = box.schema.space.create('test', { format = format })
pk = s:create_index('pk')
sk1 = s:create_index('sk1', { parts = { 2, 'unsigned' } })

-- Check space format conflicting with index parts.
sk3 = s:create_index('sk3', { parts = { 2, 'string' } })
format[2].type = 'unsigned'
s:format(format)
s:format()
s.index.sk3.parts

-- Space format can be updated, if conflicted index is deleted.
sk3:drop()
s:format(format)
s:format()

-- Check deprecated field types.
format[2].type = 'num'
format[3].type = 'str'
format[4] = { name = 'field4', type = '*' }
format
s:format(format)
s:format()
s:replace{1, 2, '3', {4, 4, 4}}

-- Check not indexed fields checking.
s:truncate()
format[2] = {name='field2', type='string'}
format[3] = {name='field3', type='array'}
format[4] = {name='field4', type='number'}
format[5] = {name='field5', type='integer'}
format[6] = {name='field6', type='scalar'}
format[7] = {name='field7', type='map'}
format[8] = {name='field8', type='any'}
format[9] = {name='field9'}
s:format(format)

-- Check incorrect field types.
format[9] = {name='err', type='any'}
s:format(format)

s:replace{1, '2', {3, 3}, 4.4, -5, true, {value=7}, 8, 9}
s:replace{1, 2, {3, 3}, 4.4, -5, true, {value=7}, 8, 9}
s:replace{1, '2', 3, 4.4, -5, true, {value=7}, 8, 9}
s:replace{1, '2', {3, 3}, '4', -5, true, {value=7}, 8, 9}
s:replace{1, '2', {3, 3}, 4.4, -5.5, true, {value=7}, 8, 9}
s:replace{1, '2', {3, 3}, 4.4, -5, {6, 6}, {value=7}, 8, 9}
s:replace{1, '2', {3, 3}, 4.4, -5, true, {7}, 8, 9}
s:replace{1, '2', {3, 3}, 4.4, -5, true, {value=7}}
s:replace{1, '2', {3, 3}, 4.4, -5, true, {value=7}, 8}
s:truncate()

--
-- gh-1014: field names.
--
format = {}
format[1] = {name = 'field1', type = 'unsigned'}
format[2] = {name = 'field2'}
format[3] = {name = 'field1'}
s:format(format)

s:drop()

-- https://github.com/tarantool/tarantool/issues/2815
-- Extend space format definition syntax
format = {{name='key',type='unsigned'}, {name='value',type='string'}}
s = box.schema.space.create('test', { format = format })
s:format()
s:format({'id', 'name'})
s:format()
s:format({'id', {'name1'}})
s:format()
s:format({'id', {'name2', 'string'}})
s:format()
s:format({'id', {'name', type = 'string'}})
s:format()
s:drop()

format = {'key', {'value',type='string'}}
s = box.schema.space.create('test', { format = format })
s:format()
s:drop()

s = box.schema.space.create('test')
s:create_index('test', {parts = {'test'}})
s:create_index('test', {parts = {{'test'}}})
s:create_index('test', {parts = {{field = 'test'}}})
s:create_index('test', {parts = {1}}).parts
s:drop()

s = box.schema.space.create('test')
s:format{{'test1', 'integer'}, 'test2', {'test3', 'integer'}, {'test4','scalar'}}
s:create_index('test', {parts = {'test'}})
s:create_index('test', {parts = {{'test'}}})
s:create_index('test', {parts = {{field = 'test'}}})
s:create_index('test1', {parts = {'test1'}}).parts
s:create_index('test2', {parts = {'test2'}}).parts
s:create_index('test3', {parts = {{'test1', 'integer'}}}).parts
s:create_index('test4', {parts = {{'test2', 'integer'}}}).parts
s:create_index('test5', {parts = {{'test2', 'integer'}}}).parts
s:create_index('test6', {parts = {1, 3}}).parts
s:create_index('test7', {parts = {'test1', 4}}).parts
s:create_index('test8', {parts = {{1, 'integer'}, {'test4', 'scalar'}}}).parts
s:drop()

--
-- gh-2800: space formats checking is broken.
--

-- Ensure that vinyl correctly process field count change.
s = box.schema.space.create('test', {engine = 'vinyl', field_count = 2})
pk = s:create_index('pk')
s:replace{1, 2}
t = box.space._space:select{s.id}[1]:totable()
t[5] = 1
box.space._space:replace(t)
s:drop()

-- Check field type changes.
format = {}
format[1] = {name = 'field1', type = 'unsigned'}
format[2] = {name = 'field2', type = 'any'}
format[3] = {name = 'field3', type = 'unsigned'}
format[4] = {name = 'field4', type = 'string'}
format[5] = {name = 'field5', type = 'number'}
format[6] = {name = 'field6', type = 'integer'}
format[7] = {name = 'field7', type = 'boolean'}
format[8] = {name = 'field8', type = 'scalar'}
format[9] = {name = 'field9', type = 'array'}
format[10] = {name = 'field10', type = 'map'}
s = box.schema.space.create('test', {format = format})
pk = s:create_index('pk')
t = s:replace{1, {2}, 3, '4', 5.5, -6, true, -8, {9, 9}, {val = 10}}

test_run:cmd("setopt delimiter ';'")
function fail_format_change(fieldno, new_type)
    local old_type = format[fieldno].type
    format[fieldno].type = new_type
    local ok, msg = pcall(s.format, s, format)
    format[fieldno].type = old_type
    return msg
end;

function ok_format_change(fieldno, new_type)
    local old_type = format[fieldno].type
    format[fieldno].type = new_type
    s:format(format)
    s:delete{1}
    format[fieldno].type = old_type
    s:format(format)
    s:replace(t)
end;
test_run:cmd("setopt delimiter ''");

-- any --X--> unsigned
fail_format_change(2, 'unsigned')

-- unsigned -----> any
ok_format_change(3, 'any')
-- unsigned --X--> string
fail_format_change(3, 'string')
-- unsigned -----> number
ok_format_change(3, 'number')
-- unsigned -----> integer
ok_format_change(3, 'integer')
-- unsigned -----> scalar
ok_format_change(3, 'scalar')
-- unsigned --X--> map
fail_format_change(3, 'map')

-- string -----> any
ok_format_change(4, 'any')
-- string -----> scalar
ok_format_change(4, 'scalar')
-- string --X--> boolean
fail_format_change(4, 'boolean')

-- number -----> any
ok_format_change(5, 'any')
-- number -----> scalar
ok_format_change(5, 'scalar')
-- number --X--> integer
fail_format_change(5, 'integer')

-- integer -----> any
ok_format_change(6, 'any')
-- integer -----> number
ok_format_change(6, 'number')
-- integer -----> scalar
ok_format_change(6, 'scalar')
-- integer --X--> unsigned
fail_format_change(6, 'unsigned')

-- boolean -----> any
ok_format_change(7, 'any')
-- boolean -----> scalar
ok_format_change(7, 'scalar')
-- boolean --X--> string
fail_format_change(7, 'string')

-- scalar -----> any
ok_format_change(8, 'any')
-- scalar --X--> unsigned
fail_format_change(8, 'unsigned')

-- array -----> any
ok_format_change(9, 'any')
-- array --X--> scalar
fail_format_change(9, 'scalar')

-- map -----> any
ok_format_change(10, 'any')
-- map --X--> scalar
fail_format_change(10, 'scalar')

s:drop()

-- Check new fields adding.
format = {}
s = box.schema.space.create('test')
format[1] = {name = 'field1', type = 'unsigned'}
s:format(format) -- Ok, no indexes.
pk = s:create_index('pk')
format[2] = {name = 'field2', type = 'unsigned'}
s:format(format) -- Ok, empty space.
s:replace{1, 1}
format[2] = nil
s:format(format) -- Ok, can delete fields with no checks.
s:delete{1}
sk1 = s:create_index('sk1', {parts = {2, 'unsigned'}})
sk2 = s:create_index('sk2', {parts = {3, 'unsigned'}})
sk5 = s:create_index('sk5', {parts = {5, 'unsigned'}})
s:replace{1, 1, 1, 1, 1}
format[2] = {name = 'field2', type = 'unsigned'}
format[3] = {name = 'field3', type = 'unsigned'}
format[4] = {name = 'field4', type = 'any'}
format[5] = {name = 'field5', type = 'unsigned'}
-- Ok, all new fields are indexed or have type ANY, and new
-- field_count <= old field_count.
s:format(format)

s:replace{1, 1, 1, 1, 1, 1}
format[6] = {name = 'field6', type = 'unsigned'}
-- Ok, but check existing tuples for a new field[6].
s:format(format)

-- Fail, not enough fields.
s:replace{2, 2, 2, 2, 2}

s:replace{2, 2, 2, 2, 2, 2, 2}
format[7] = {name = 'field7', type = 'unsigned'}
-- Fail, the tuple {1, ... 1} is invalid for a new format.
s:format(format)
s:drop()

-- Vinyl does not support adding fields to a not empty space.
s = box.schema.space.create('test', {engine = 'vinyl'})
pk = s:create_index('pk')
s:replace{1,1}
format = {}
format[1] = {name = 'field1', type = 'unsigned'}
format[2] = {name = 'field2', type = 'unsigned'}
s:format(format)
s:drop()

--
=======
>>>>>>> 130cb45e
-- gh-1557: NULL in indexes.
--

NULL = require('msgpack').NULL

format = {}
format[1] = { name = 'field1', type = 'unsigned', is_nullable = true }
format[2] = { name = 'field2', type = 'unsigned', is_nullable = true }
s = box.schema.space.create('test', { format = format })
s:create_index('primary', { parts = { 'field1' } })
s:create_index('primary', { parts = {{'field1', is_nullable = false}} })
format[1].is_nullable = false
s:format(format)
s:create_index('primary', { parts = {{'field1', is_nullable = true}} })

s:create_index('primary', { parts = {'field1'} })

-- Check that is_nullable can't be set to false on non-empty space
s:insert({1, NULL})
format[1].is_nullable = true
s:format(format)
format[1].is_nullable = false
format[2].is_nullable = false
s:format(format)
s:delete(1)
-- Disable is_nullable on empty space
s:format(format)
-- Disable is_nullable on a non-empty space.
format[2].is_nullable = true
s:format(format)
s:replace{1, 1}
format[2].is_nullable = false
s:format(format)
-- Enable is_nullable on a non-empty space.
format[2].is_nullable = true
s:format(format)
s:replace{1, box.NULL}
s:delete{1}
s:format({})

s:create_index('secondary', { parts = {{2, 'string', is_nullable = true}} })
s:insert({1, NULL})
s.index.secondary:alter({ parts = {{2, 'string', is_nullable = false} }})
s:delete({1})
s.index.secondary:alter({ parts = {{2, 'string', is_nullable = false} }})
s:insert({1, NULL})
s:insert({2, 'xxx'})
s.index.secondary:alter({ parts = {{2, 'string', is_nullable = true} }})
s:insert({1, NULL})

s:drop()

s = box.schema.create_space('test')
test_run:cmd("setopt delimiter ';'")
s:format({
    [1] = { name = 'id1', type = 'unsigned'},
    [2] = { name = 'id2', type = 'unsigned'},
    [3] = { name = 'id3', type = 'string'},
    [4] = { name = 'id4', type = 'string'},
    [5] = { name = 'id5', type = 'string'},
    [6] = { name = 'id6', type = 'string'},
});
test_run:cmd("setopt delimiter ''");
s:format()
_ = s:create_index('primary')
s:insert({1, 1, 'a', 'b', 'c', 'd'})
s:drop()

s = box.schema.create_space('test')
idx = s:create_index('idx')
box.space.test == s
s:drop()

--
-- gh-3000: index modifying must change key_def parts and
-- comparators. They can be changed, if there was compatible index
-- parts change. For example, a part type was changed from
-- unsigned to number. In such a case comparators must be reset
-- and part types updated.
--
s = box.schema.create_space('test')
pk = s:create_index('pk')
s:replace{1}
pk:alter{parts = {{1, 'integer'}}}
s:replace{-2}
s:select{}
s:drop()

--
-- Allow to change is_nullable in index definition on non-empty
-- space.
--
s = box.schema.create_space('test')
pk = s:create_index('pk')
sk1 = s:create_index('sk1', {parts = {{2, 'unsigned', is_nullable = true}}})
sk2 = s:create_index('sk2', {parts = {{3, 'unsigned', is_nullable = false}}})
s:replace{1, box.NULL, 1}
sk1:alter({parts = {{2, 'unsigned', is_nullable = false}}})
s:replace{1, 1, 1}
sk1:alter({parts = {{2, 'unsigned', is_nullable = false}}})
s:replace{1, 1, box.NULL}
sk2:alter({parts = {{3, 'unsigned', is_nullable = true}}})
s:replace{1, 1, box.NULL}
s:replace{2, 10, 100}
s:replace{3, 0, 20}
s:replace{4, 15, 150}
s:replace{5, 9, box.NULL}
sk1:select{}
sk2:select{}
s:drop()

--
-- gh-3008: allow multiple types on the same field.
--
format = {}
format[1] = {name = 'field1', type = 'unsigned'}
format[2] = {name = 'field2', type = 'scalar'}
format[3] = {name = 'field3', type = 'integer'}
s = box.schema.create_space('test', {format = format})
pk = s:create_index('pk')
sk1 = s:create_index('sk1', {parts = {{2, 'number'}}})
sk2 = s:create_index('sk2', {parts = {{2, 'integer'}}})
sk3 = s:create_index('sk3', {parts = {{2, 'unsigned'}}})
sk4 = s:create_index('sk4', {parts = {{3, 'number'}}})
s:format()
s:replace{1, '100', -20.2}
s:replace{1, 100, -20.2}
s:replace{1, 100, -20}
s:replace{2, 50, 0}
s:replace{3, 150, -60}
s:replace{4, 0, 120}
pk:select{}
sk1:select{}
sk2:select{}
sk3:select{}
sk4:select{}

sk1:alter{parts = {{2, 'unsigned'}}}
sk2:alter{parts = {{2, 'unsigned'}}}
sk4:alter{parts = {{3, 'integer'}}}
s:replace{1, 50.5, 1.5}
s:replace{1, 50, 1.5}
s:replace{5, 5, 5}
sk1:select{}
sk2:select{}
sk3:select{}
sk4:select{}

sk1:drop()
sk2:drop()
sk3:drop()
-- Remove 'unsigned' constraints from indexes, and 'scalar' now
-- can be inserted in the second field.
s:replace{1, true, 100}
s:select{}
sk4:select{}
s:drop()

--
-- gh-2914: Allow any space name which consists of printable characters
--
identifier = require("identifier")
test_run:cmd("setopt delimiter ';'")
identifier.run_test(
	function (identifier)
		box.schema.space.create(identifier)
		if box.space[identifier] == nil then
			error("Cannot query space")
		end
	end,
	function (identifier) box.space[identifier]:drop() end
);

s = box.schema.create_space("test");
identifier.run_test(
    function (identifier) s:create_index(identifier, {parts={1}}) end,
    function (identifier) s.index[identifier]:drop() end
);
s:drop();

--
-- gh-2914: check column name validation.
-- Ensure that col names are validated as identifiers.
--
s = box.schema.create_space('test');
i = s:create_index("primary", {parts={1, "integer"}});
identifier.run_test(
	function (identifier)
		s:format({{name=identifier,type="integer"}})
		local t = s:replace({1})
		if t[identifier] ~= 1 then
			error("format identifier error")
		end
	end,
	function (identifier) end
);
s:drop();

-- gh-2914: check coll name validation.
identifier.run_test(
    function (identifier) box.internal.collation.create(identifier, 'ICU', 'ru-RU', {}) end,
    function (identifier) box.internal.collation.drop(identifier) end
);

test_run:cmd("setopt delimiter ''");

--
-- gh-3011: add new names to old tuple formats.
--
s = box.schema.create_space('test')
pk = s:create_index('pk')
t1 = s:replace{1}
t1.field1
format = {}
format[1] = {name = 'field1', type = 'unsigned'}
s:format(format)
t2 = s:replace{2}
t2.field1
t1.field1
format[1].name = 'field_1'
s:format(format)
t3 = s:replace{3}
t1.field1
t1.field_1
t2.field1
t2.field_1
t3.field1
t3.field_1
s:drop()

--
-- gh-3008. Ensure the change of hash index parts updates hash
-- key_def.
--
s = box.schema.create_space('test')
pk = s:create_index('pk', {type = 'hash'})
pk:alter{parts = {{1, 'string'}}}
s:replace{'1', '1'}
s:replace{'1', '2'}
pk:select{}
pk:select{'1'}
s:drop()

--
-- Ensure that incompatible key parts change validates format.
--
s = box.schema.create_space('test')
pk = s:create_index('pk')
s:replace{1}
pk:alter{parts = {{1, 'string'}}} -- Must fail.
s:drop()

--
-- gh-2895: do not ignore field type in space format, if it is not
-- specified via 'type = ...'.
--
format = {}
format[1] = {name = 'field1', 'unsigned'}
format[2] = {name = 'field2', 'unsigned'}
s = box.schema.create_space('test', {format = format})
s:format()

format[2] = {name = 'field2', 'unsigned', 'unknown'}
s:format(format)
s:format()

s:drop()<|MERGE_RESOLUTION|>--- conflicted
+++ resolved
@@ -316,305 +316,11 @@
 ts:drop()
 
 --
-<<<<<<< HEAD
 -- Try insert incorrect sql in index and space opts.
 --
 box.space._space:replace{600, 1, 'test', 'memtx', 0, { sql = 100 }, {}}
 
 --
--- gh-2652: validate space format.
---
-s = box.schema.space.create('test', { format = "format" })
-format = { { name = 100 } }
-s = box.schema.space.create('test', { format = format })
-long = string.rep('a', box.schema.NAME_MAX + 1)
-format = { { name = long } }
-s = box.schema.space.create('test', { format = format })
-format = { { name = 'id', type = '100' } }
-s = box.schema.space.create('test', { format = format })
-format = { utils.setmap({}) }
-s = box.schema.space.create('test', { format = format })
-
--- Ensure the format is updated after index drop.
-format = { { name = 'id', type = 'unsigned' } }
-s = box.schema.space.create('test', { format = format })
-pk = s:create_index('pk')
-sk = s:create_index('sk', { parts = { 2, 'string' } })
-s:replace{1, 1}
-sk:drop()
-s:replace{1, 1}
-s:drop()
-
--- Check index parts conflicting with space format.
-format = { { name='field1', type='unsigned' }, { name='field2', type='string' }, { name='field3', type='scalar' } }
-s = box.schema.space.create('test', { format = format })
-pk = s:create_index('pk')
-sk1 = s:create_index('sk1', { parts = { 2, 'unsigned' } })
-
--- Check space format conflicting with index parts.
-sk3 = s:create_index('sk3', { parts = { 2, 'string' } })
-format[2].type = 'unsigned'
-s:format(format)
-s:format()
-s.index.sk3.parts
-
--- Space format can be updated, if conflicted index is deleted.
-sk3:drop()
-s:format(format)
-s:format()
-
--- Check deprecated field types.
-format[2].type = 'num'
-format[3].type = 'str'
-format[4] = { name = 'field4', type = '*' }
-format
-s:format(format)
-s:format()
-s:replace{1, 2, '3', {4, 4, 4}}
-
--- Check not indexed fields checking.
-s:truncate()
-format[2] = {name='field2', type='string'}
-format[3] = {name='field3', type='array'}
-format[4] = {name='field4', type='number'}
-format[5] = {name='field5', type='integer'}
-format[6] = {name='field6', type='scalar'}
-format[7] = {name='field7', type='map'}
-format[8] = {name='field8', type='any'}
-format[9] = {name='field9'}
-s:format(format)
-
--- Check incorrect field types.
-format[9] = {name='err', type='any'}
-s:format(format)
-
-s:replace{1, '2', {3, 3}, 4.4, -5, true, {value=7}, 8, 9}
-s:replace{1, 2, {3, 3}, 4.4, -5, true, {value=7}, 8, 9}
-s:replace{1, '2', 3, 4.4, -5, true, {value=7}, 8, 9}
-s:replace{1, '2', {3, 3}, '4', -5, true, {value=7}, 8, 9}
-s:replace{1, '2', {3, 3}, 4.4, -5.5, true, {value=7}, 8, 9}
-s:replace{1, '2', {3, 3}, 4.4, -5, {6, 6}, {value=7}, 8, 9}
-s:replace{1, '2', {3, 3}, 4.4, -5, true, {7}, 8, 9}
-s:replace{1, '2', {3, 3}, 4.4, -5, true, {value=7}}
-s:replace{1, '2', {3, 3}, 4.4, -5, true, {value=7}, 8}
-s:truncate()
-
---
--- gh-1014: field names.
---
-format = {}
-format[1] = {name = 'field1', type = 'unsigned'}
-format[2] = {name = 'field2'}
-format[3] = {name = 'field1'}
-s:format(format)
-
-s:drop()
-
--- https://github.com/tarantool/tarantool/issues/2815
--- Extend space format definition syntax
-format = {{name='key',type='unsigned'}, {name='value',type='string'}}
-s = box.schema.space.create('test', { format = format })
-s:format()
-s:format({'id', 'name'})
-s:format()
-s:format({'id', {'name1'}})
-s:format()
-s:format({'id', {'name2', 'string'}})
-s:format()
-s:format({'id', {'name', type = 'string'}})
-s:format()
-s:drop()
-
-format = {'key', {'value',type='string'}}
-s = box.schema.space.create('test', { format = format })
-s:format()
-s:drop()
-
-s = box.schema.space.create('test')
-s:create_index('test', {parts = {'test'}})
-s:create_index('test', {parts = {{'test'}}})
-s:create_index('test', {parts = {{field = 'test'}}})
-s:create_index('test', {parts = {1}}).parts
-s:drop()
-
-s = box.schema.space.create('test')
-s:format{{'test1', 'integer'}, 'test2', {'test3', 'integer'}, {'test4','scalar'}}
-s:create_index('test', {parts = {'test'}})
-s:create_index('test', {parts = {{'test'}}})
-s:create_index('test', {parts = {{field = 'test'}}})
-s:create_index('test1', {parts = {'test1'}}).parts
-s:create_index('test2', {parts = {'test2'}}).parts
-s:create_index('test3', {parts = {{'test1', 'integer'}}}).parts
-s:create_index('test4', {parts = {{'test2', 'integer'}}}).parts
-s:create_index('test5', {parts = {{'test2', 'integer'}}}).parts
-s:create_index('test6', {parts = {1, 3}}).parts
-s:create_index('test7', {parts = {'test1', 4}}).parts
-s:create_index('test8', {parts = {{1, 'integer'}, {'test4', 'scalar'}}}).parts
-s:drop()
-
---
--- gh-2800: space formats checking is broken.
---
-
--- Ensure that vinyl correctly process field count change.
-s = box.schema.space.create('test', {engine = 'vinyl', field_count = 2})
-pk = s:create_index('pk')
-s:replace{1, 2}
-t = box.space._space:select{s.id}[1]:totable()
-t[5] = 1
-box.space._space:replace(t)
-s:drop()
-
--- Check field type changes.
-format = {}
-format[1] = {name = 'field1', type = 'unsigned'}
-format[2] = {name = 'field2', type = 'any'}
-format[3] = {name = 'field3', type = 'unsigned'}
-format[4] = {name = 'field4', type = 'string'}
-format[5] = {name = 'field5', type = 'number'}
-format[6] = {name = 'field6', type = 'integer'}
-format[7] = {name = 'field7', type = 'boolean'}
-format[8] = {name = 'field8', type = 'scalar'}
-format[9] = {name = 'field9', type = 'array'}
-format[10] = {name = 'field10', type = 'map'}
-s = box.schema.space.create('test', {format = format})
-pk = s:create_index('pk')
-t = s:replace{1, {2}, 3, '4', 5.5, -6, true, -8, {9, 9}, {val = 10}}
-
-test_run:cmd("setopt delimiter ';'")
-function fail_format_change(fieldno, new_type)
-    local old_type = format[fieldno].type
-    format[fieldno].type = new_type
-    local ok, msg = pcall(s.format, s, format)
-    format[fieldno].type = old_type
-    return msg
-end;
-
-function ok_format_change(fieldno, new_type)
-    local old_type = format[fieldno].type
-    format[fieldno].type = new_type
-    s:format(format)
-    s:delete{1}
-    format[fieldno].type = old_type
-    s:format(format)
-    s:replace(t)
-end;
-test_run:cmd("setopt delimiter ''");
-
--- any --X--> unsigned
-fail_format_change(2, 'unsigned')
-
--- unsigned -----> any
-ok_format_change(3, 'any')
--- unsigned --X--> string
-fail_format_change(3, 'string')
--- unsigned -----> number
-ok_format_change(3, 'number')
--- unsigned -----> integer
-ok_format_change(3, 'integer')
--- unsigned -----> scalar
-ok_format_change(3, 'scalar')
--- unsigned --X--> map
-fail_format_change(3, 'map')
-
--- string -----> any
-ok_format_change(4, 'any')
--- string -----> scalar
-ok_format_change(4, 'scalar')
--- string --X--> boolean
-fail_format_change(4, 'boolean')
-
--- number -----> any
-ok_format_change(5, 'any')
--- number -----> scalar
-ok_format_change(5, 'scalar')
--- number --X--> integer
-fail_format_change(5, 'integer')
-
--- integer -----> any
-ok_format_change(6, 'any')
--- integer -----> number
-ok_format_change(6, 'number')
--- integer -----> scalar
-ok_format_change(6, 'scalar')
--- integer --X--> unsigned
-fail_format_change(6, 'unsigned')
-
--- boolean -----> any
-ok_format_change(7, 'any')
--- boolean -----> scalar
-ok_format_change(7, 'scalar')
--- boolean --X--> string
-fail_format_change(7, 'string')
-
--- scalar -----> any
-ok_format_change(8, 'any')
--- scalar --X--> unsigned
-fail_format_change(8, 'unsigned')
-
--- array -----> any
-ok_format_change(9, 'any')
--- array --X--> scalar
-fail_format_change(9, 'scalar')
-
--- map -----> any
-ok_format_change(10, 'any')
--- map --X--> scalar
-fail_format_change(10, 'scalar')
-
-s:drop()
-
--- Check new fields adding.
-format = {}
-s = box.schema.space.create('test')
-format[1] = {name = 'field1', type = 'unsigned'}
-s:format(format) -- Ok, no indexes.
-pk = s:create_index('pk')
-format[2] = {name = 'field2', type = 'unsigned'}
-s:format(format) -- Ok, empty space.
-s:replace{1, 1}
-format[2] = nil
-s:format(format) -- Ok, can delete fields with no checks.
-s:delete{1}
-sk1 = s:create_index('sk1', {parts = {2, 'unsigned'}})
-sk2 = s:create_index('sk2', {parts = {3, 'unsigned'}})
-sk5 = s:create_index('sk5', {parts = {5, 'unsigned'}})
-s:replace{1, 1, 1, 1, 1}
-format[2] = {name = 'field2', type = 'unsigned'}
-format[3] = {name = 'field3', type = 'unsigned'}
-format[4] = {name = 'field4', type = 'any'}
-format[5] = {name = 'field5', type = 'unsigned'}
--- Ok, all new fields are indexed or have type ANY, and new
--- field_count <= old field_count.
-s:format(format)
-
-s:replace{1, 1, 1, 1, 1, 1}
-format[6] = {name = 'field6', type = 'unsigned'}
--- Ok, but check existing tuples for a new field[6].
-s:format(format)
-
--- Fail, not enough fields.
-s:replace{2, 2, 2, 2, 2}
-
-s:replace{2, 2, 2, 2, 2, 2, 2}
-format[7] = {name = 'field7', type = 'unsigned'}
--- Fail, the tuple {1, ... 1} is invalid for a new format.
-s:format(format)
-s:drop()
-
--- Vinyl does not support adding fields to a not empty space.
-s = box.schema.space.create('test', {engine = 'vinyl'})
-pk = s:create_index('pk')
-s:replace{1,1}
-format = {}
-format[1] = {name = 'field1', type = 'unsigned'}
-format[2] = {name = 'field2', type = 'unsigned'}
-s:format(format)
-s:drop()
-
---
-=======
->>>>>>> 130cb45e
 -- gh-1557: NULL in indexes.
 --
 
