--- conflicted
+++ resolved
@@ -444,27 +444,7 @@
 t = {}
 ---
 ...
-<<<<<<< HEAD
 for k, v in index.next_equal, index, 'sid_1' do table.insert(t, v) end
-=======
-lua n = 50000;
----
-...
-lua tab = {}; for i=1,n,1 do table.insert(tab, i) end
----
-...
-lua t = box.tuple.new(tab)
----
-...
-lua t:transform(0, n - 1)
----
- - 50000: {}
-...
-lua t = nil
----
-...
-lua t=box.insert(12, 'A', '2', '3', '4', '3', '2', '5', '6', '3', '7')
->>>>>>> c3efdffa
 ---
 ...
 t
@@ -675,6 +655,26 @@
 - error: 'tuple.transform(): unsupported field type ''table'''
 ...
 space:truncate()
+---
+...
+--
+-- Tests for OPENTAR-64 - a limitation for the second argument to tuple:transform
+--
+-- 50K is enough for everyone
+n = 50000
+---
+...
+tab = {}; for i=1,n,1 do table.insert(tab, i) end
+---
+...
+t = box.tuple.new(tab)
+---
+...
+t:transform(0, n - 1)
+---
+- [50000]
+...
+t = nil
 ---
 ...
 --
