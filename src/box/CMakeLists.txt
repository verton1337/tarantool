if (TARGET_OS_DARWIN)
    set(module_link_flags "-pagezero_size 10000 -image_base 100000000")
endif()

file(MAKE_DIRECTORY ${CMAKE_BINARY_DIR}/src/box/lua)

set(lua_sources)
lua_source(lua_sources lua/schema.lua)
lua_source(lua_sources lua/box.lua)
lua_source(lua_sources lua/box_net.lua)
lua_source(lua_sources lua/misc.lua)
lua_source(lua_sources lua/tuple.lua)

add_custom_target(box_generate_lua_sources
    WORKING_DIRECTORY ${CMAKE_BINARY_DIR}/src/box
    DEPENDS ${lua_sources})
set_property(DIRECTORY PROPERTY ADDITIONAL_MAKE_CLEAN_FILES ${lua_sources})

add_library(box
    tuple.cc
    tuple_convert.cc
    tuple_update.cc
    key_def.cc
    index.cc
    hash_index.cc
    tree_index.cc
    bitset_index.cc
    engine.cc
    engine_memtx.cc
    engine_sophia.cc
    sophia_index.cc
    space.cc
    alter.cc
    schema.cc
    port.cc
    request.cc
    txn.cc
    box.cc
    access.cc
    authentication.cc
    ${lua_sources}
    lua/call.cc
    lua/tuple.cc
    lua/slab.cc
    lua/index.cc
    lua/space.cc)
<<<<<<< HEAD
=======

include_directories(${SOPHIA_INCLUDE_DIR})
set (sophia_lib "${PROJECT_BINARY_DIR}/third_party/sophia/db/libsophia.a")

target_link_libraries(tarantool_box bitset msgpuck ${sophia_lib} -rdynamic)
>>>>>>> 17b5745a
<|MERGE_RESOLUTION|>--- conflicted
+++ resolved
@@ -3,6 +3,8 @@
 endif()
 
 file(MAKE_DIRECTORY ${CMAKE_BINARY_DIR}/src/box/lua)
+
+include_directories(${SOPHIA_INCLUDE_DIR})
 
 set(lua_sources)
 lua_source(lua_sources lua/schema.lua)
@@ -43,12 +45,4 @@
     lua/tuple.cc
     lua/slab.cc
     lua/index.cc
-    lua/space.cc)
-<<<<<<< HEAD
-=======
-
-include_directories(${SOPHIA_INCLUDE_DIR})
-set (sophia_lib "${PROJECT_BINARY_DIR}/third_party/sophia/db/libsophia.a")
-
-target_link_libraries(tarantool_box bitset msgpuck ${sophia_lib} -rdynamic)
->>>>>>> 17b5745a
+    lua/space.cc)