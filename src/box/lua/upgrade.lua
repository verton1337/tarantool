--- conflicted
+++ resolved
@@ -98,284 +98,6 @@
     box.space._schema:delete('max_id')
 end
 
-<<<<<<< HEAD
-=======
-local function initial()
-    -- stick to the following convention:
-    -- prefer user id (owner id) in field #1
-    -- prefer object name in field #2
-    -- index on owner id is index #1
-    -- index on object name is index #2
-    --
-
-    local _schema = box.space[box.schema.SCHEMA_ID]
-    local _space = box.space[box.schema.SPACE_ID]
-    local _index = box.space[box.schema.INDEX_ID]
-    local _func = box.space[box.schema.FUNC_ID]
-    local _user = box.space[box.schema.USER_ID]
-    local _priv = box.space[box.schema.PRIV_ID]
-    local _cluster = box.space[box.schema.CLUSTER_ID]
-    local MAP = setmap({})
-
-    --
-    -- _schema
-    --
-    log.info("create space _schema")
-    _space:insert{_schema.id, ADMIN, '_schema', 'memtx', 0, MAP, {}}
-    log.info("create index primary on _schema")
-    _index:insert{_schema.id, 0, 'primary', 'tree', { unique = true }, {{0, 'str'}}}
-
-    --
-    -- _space
-    --
-    log.info("create space _space")
-    _space:insert{_space.id, ADMIN, '_space', 'memtx', 0, MAP, {}}
-    -- space name is unique
-    log.info("create index primary on _space")
-    _index:insert{_space.id, 0, 'primary', 'tree', { unique = true }, {{0, 'num'}}}
-    log.info("create index owner on _space")
-    _index:insert{_space.id, 1, 'owner', 'tree', {unique = false }, {{1, 'num'}}}
-    log.info("create index index name on _space")
-    _index:insert{_space.id, 2, 'name', 'tree', { unique = true }, {{2, 'str'}}}
-
-    --
-    -- _index
-    --
-    log.info("create space _index")
-    _space:insert{_index.id, ADMIN, '_index', 'memtx', 0, MAP, {}}
-    -- index name is unique within a space
-    log.info("create index primary on _index")
-    _index:insert{_index.id, 0, 'primary', 'tree', {unique = true}, {{0, 'num'}, {1, 'num'}}}
-    log.info("create index name on _index")
-    _index:insert{_index.id, 2, 'name', 'tree', {unique = true}, {{0, 'num'}, {2, 'str'}}}
-
-    --
-    -- _func
-    --
-    log.info("create space _func")
-    _space:insert{_func.id, ADMIN, '_func', 'memtx', 0, MAP, {}}
-    -- function name and id are unique
-    log.info("create index _func:primary")
-    _index:insert{_func.id, 0, 'primary', 'tree', {unique = true}, {{0, 'num'}}}
-    log.info("create index _func:owner")
-    _index:insert{_func.id, 1, 'owner', 'tree', {unique = false}, {{1, 'num'}}}
-    log.info("create index _func:name")
-    _index:insert{_func.id, 2, 'name', 'tree', {unique = true}, {{2, 'str'}}}
-
-    --
-    -- _user
-    --
-    log.info("create space _user")
-    _space:insert{_user.id, ADMIN, '_user', 'memtx', 0, MAP, {}}
-    -- user name and id are unique
-    log.info("create index _func:primary")
-    _index:insert{_user.id, 0, 'primary', 'tree', {unique = true}, {{0, 'num'}}}
-    log.info("create index _func:owner")
-    _index:insert{_user.id, 1, 'owner', 'tree', {unique = false}, {{1, 'num'}}}
-    log.info("create index _func:name")
-    _index:insert{_user.id, 2, 'name', 'tree', {unique = true}, {{2, 'str'}}}
-
-    --
-    -- _priv
-    --
-    log.info("create space _priv")
-    _space:insert{_priv.id, ADMIN, '_priv', 'memtx', 0, MAP, {}}
-    --
-    -- space schema is: grantor id, user id, object_type, object_id, privilege
-    -- primary key: user id, object type, object id
-    log.info("create index primary on _priv")
-    _index:insert{_priv.id, 0, 'primary', 'tree', {unique = true}, {{1, 'num'}, {2, 'str'}, {3, 'num'}}}
-    -- owner index  - to quickly find all privileges granted by a user
-    log.info("create index owner on _priv")
-    _index:insert{_priv.id, 1, 'owner', 'tree', {unique = false}, {{0, 'num'}}}
-    -- object index - to quickly find all grants on a given object
-    log.info("create index object on _priv")
-    _index:insert{_priv.id, 2, 'object', 'tree', {unique = false}, {{2, 'str'}, {3, 'num'}}}
-
-    --
-    -- _cluster
-    --
-    log.info("create space _cluster")
-    _space:insert{_cluster.id, ADMIN, '_cluster', 'memtx', 0, MAP, {}}
-    -- primary key: node id
-    log.info("create index primary on _cluster")
-    _index:insert{_cluster.id, 0, 'primary', 'tree', {unique = true}, {{0, 'num'}}}
-    -- node uuid key: node uuid
-    log.info("create index uuid on _cluster")
-    _index:insert{_cluster.id, 1, 'uuid', 'tree', {unique = true}, {{1, 'str'}}}
-
-    --
-    -- Pre-create user and grants
-    log.info("create user guest")
-    _user:insert{GUEST, ADMIN, 'guest', 'user'}
-    log.info("create user admin")
-    _user:insert{ADMIN, ADMIN, 'admin', 'user'}
-    log.info("create role public")
-    _user:insert{PUBLIC, ADMIN, 'public', 'role'}
-    log.info("grant read,write,execute on universe to admin")
-    _priv:insert{ADMIN, ADMIN, 'universe', 0, box.priv.R + box.priv.W + box.priv.X}
-
-    -- grant role 'public' to 'guest'
-    log.info("grant role public to guest")
-    _priv:insert{ADMIN, GUEST, 'role', PUBLIC, box.priv.X}
-
-    log.info("set max_id to box.schema.SYSTEM_ID_MAX")
-    _schema:insert{'max_id', box.schema.SYSTEM_ID_MAX}
-
-    log.info("set schema version to 1.6.0")
-    _schema:insert({'version', 1, 6, 0})
-end
-
---------------------------------------------------------------------------------
--- Tarantool 1.6.8
---------------------------------------------------------------------------------
-
-local function upgrade_index_options_to_1_6_8()
-    local indexes = {}
-    for _, def in box.space._index:pairs() do
-        if type(def[5]) == 'number' then
-            -- Tarantool < 1.6.5 format
-            local part_count = def[6]
-            local new_def = def:update({{'#', 7, 2 * part_count}}):totable()
-            new_def[5] = setmap({})
-            new_def[5].unique = def[5] ~= 0
-            new_def[6] = {}
-            for i=1,part_count,1 do
-                local field_id = def[7 + (i - 1) * 2]
-                local field_type = def[7 + (i - 1) * 2 + 1]
-                table.insert(new_def[6], { field_id, field_type })
-            end
-            table.insert(indexes, new_def)
-        elseif not ismap(def[5]) then
-            log.error("unexpected index options: %s", json.encode(def[5]))
-        end
-    end
-    for _, new_def in ipairs(indexes) do
-        log.info("alter index %s on %s set options to %s, parts to %s",
-                 new_def[3], box.space[new_def[1]].name,
-                 json.encode(new_def[5]), json.encode(new_def[6]))
-        box.space._index:replace(new_def)
-    end
-end
-
-local function upgrade_space_options_to_1_6_8()
-    local spaces = {}
-    for _, def in box.space._space:pairs() do
-        local new_def = def:totable()
-        new_def[6] = setmap({})
-        if def[6] == nil or def[6] == "" then
-            -- Tarantool < 1.6.8 format
-            table.insert(spaces, new_def)
-        elseif def[6] == 'temporary' then
-            -- Tarantool < 1.6.8 format
-            new_def[6].temporary = true
-            table.insert(spaces, new_def)
-        elseif not ismap(def[6]) then
-            log.error("unexpected space options: %s", json.encode(def[6]))
-        end
-    end
-    for _, new_def in ipairs(spaces) do
-        log.info("alter space %s set options to %s", new_def[3],
-                 json.encode(new_def[6]))
-        box.space._space:update(new_def[1], {{'=', 6, new_def[6]}})
-    end
-end
-
-local function upgrade_space_format_to_1_6_8()
-    local space_def = box.space._space:get(box.space._schema.id)
-    if space_def[7] == nil or next(space_def[7]) == nil then
-        local format = {}
-        format[1] = {type='str', name='key'}
-        log.info("alter space _schema set format to %s", json.encode(format))
-        box.space._space:update(box.space._schema.id, {{'=', 7, format}})
-    end
-
-    local space_def = box.space._space:get(box.space._space.id)
-    if space_def[7] == nil or next(space_def[7]) == nil then
-        local format = {}
-        format[1] = {name='id', type='num'}
-        format[2] = {name='owner', type='num'}
-        format[3] = {name='name', type='str'}
-        format[4] = {name='engine', type='str'}
-        format[5] = {name='field_count', type='num'}
-        format[6] = {name='flags', type='str'}
-        format[7] = {name='format', type='*'}
-        log.info("alter space _space set format")
-        box.space._space:format(format)
-    end
-
-    local space_def = box.space._space:get(box.space._index.id)
-    if space_def[7] == nil or next(space_def[7]) == nil or
-       space_def[7][5].name == 'unique' then
-        local format = {}
-        format[1] = {name = 'id', type = 'num'}
-        format[2] = {name = 'iid', type = 'num'}
-        format[3] = {name = 'name', type = 'str'}
-        format[4] = {name = 'type', type = 'str'}
-        format[5] = {name = 'opts', type = 'array'}
-        format[6] = {name = 'parts', type = 'array'}
-        log.info("alter space _index set format")
-        box.space._index:format(format)
-    end
-
-    local space_def = box.space._space:get(box.space._func.id)
-    if space_def[7] == nil or next(space_def[7]) == nil then
-        local format = {}
-        format[1] = {name='id', type='num'}
-        format[2] = {name='owner', type='num'}
-        format[3] = {name='name', type='str'}
-        format[4] = {name='setuid', type='num'}
-        log.info("alter space _func set format")
-        box.space._func:format(format)
-    end
-
-    local space_def = box.space._space:get(box.space._user.id)
-    if space_def[7] == nil or next(space_def[7]) == nil then
-        local format = {}
-        format[1] = {name='id', type='num'}
-        format[2] = {name='owner', type='num'}
-        format[3] = {name='name', type='str'}
-        format[4] = {name='type', type='str'}
-        format[5] = {name='auth', type='*'}
-        log.info("alter space _user set format")
-        box.space._user:format(format)
-    end
-
-    local space_def = box.space._space:get(box.space._priv.id)
-    if space_def[7] == nil or next(space_def[7]) == nil then
-        local format = {}
-        format={}
-        format[1] = {name='grantor', type='num'}
-        format[2] = {name='grantee', type='num'}
-        format[3] = {name='object_type', type='str'}
-        format[4] = {name='object_id', type='num'}
-        format[5] = {name='privilege', type='num'}
-        log.info("alter space _priv set format")
-        box.space._priv:format(format)
-    end
-
-    local space_def = box.space._space:get(box.space._cluster.id)
-    if space_def[7] == nil or next(space_def[7]) == nil then
-        local format = {}
-        format[1] = {name='id', type='num'}
-        format[2] = {name='uuid', type='str'}
-        log.info("alter space _schema set format")
-        box.space._cluster:format(format)
-    end
-
-    local spaces = {}
-    for _, space_def in box.space._space:pairs() do
-        if space_def[7] == nil then
-            table.insert(spaces, space_def)
-        end
-    end
-    for _, space_def in ipairs(spaces) do
-        log.info("alter space %s set format", space_def[3])
-        box.space._space:update(space_def[1], {{'=', 7, {}}})
-    end
-end
-
->>>>>>> d2260891
 local function create_sysview(source_id, target_id)
     --
     -- Create definitions for the system view, and grant
@@ -413,235 +135,6 @@
     end
 end
 
-<<<<<<< HEAD
-=======
-local function upgrade_users_to_1_6_8()
-    if box.space._user.index.name:count({'replication'}) == 0 then
-        log.info("create role replication")
-        local RPL_ID = box.space._user:auto_increment{ADMIN, 'replication', 'role'}[1]
-        -- replication can read the entire universe
-        log.info("grant read on universe to replication")
-        box.space._priv:replace{1, RPL_ID, 'universe', 0, box.priv.R}
-        -- replication can append to '_cluster' system space
-        log.info("grant write on space _cluster to replication")
-        box.space._priv:replace{1, RPL_ID, 'space', box.space._cluster.id, box.priv.W}
-    end
-
-    if box.space._priv.index.primary:count({ADMIN, 'universe', 0}) == 0 then
-        -- grant admin access to the universe
-        log.info("grant all on universe to admin")
-        box.space._priv:insert{ADMIN, ADMIN, 'universe', 0, box.priv.R +
-                                                        box.priv.W + box.priv.X}
-    end
-
-    if box.space._func.index.name:count("box.schema.user.info") == 0 then
-        -- create "box.schema.user.info" function
-        log.info('create function "box.schema.user.info" with setuid')
-        box.space._func:auto_increment{ADMIN, 'box.schema.user.info', 1}
-
-        -- grant 'public' role access to 'box.schema.user.info' function
-        log.info('grant execute on function "box.schema.user.info" to public')
-        box.space._priv:replace{ADMIN, PUBLIC, 'function', 1, box.priv.X}
-    end
-end
-
-local function upgrade_priv_to_1_6_8()
-    -- see e5862c387c7151b812810b1a51086b82a7eedcc4
-    local index_def = box.space._index.index.name:get({312, 'owner'})
-    local parts = index_def[6]
-    if parts[1][1] == 1 then
-        log.info("fix index owner for _priv")
-        parts = {{0, 'num'}}
-        box.space._index:update({index_def[1], index_def[2]},
-                                {{'=', 6, parts }})
-    end
-end
-
-local function upgrade_func_to_1_6_8()
-    local funcs = {}
-    for _, def in box.space._func:pairs() do
-        local new_def = def:totable()
-        if new_def[5] == nil then
-            new_def[5] = 'LUA'
-            table.insert(funcs, new_def)
-        end
-    end
-    for _, def in ipairs(funcs) do
-        box.space._func:update(def[1], {{ '=', 5, def[5] }})
-    end
-end
-
-local function upgrade_to_1_6_8()
-    upgrade_index_options_to_1_6_8()
-    upgrade_space_options_to_1_6_8()
-    upgrade_space_format_to_1_6_8()
-    upgrade_users_to_1_6_8()
-    upgrade_priv_to_1_6_8()
-    upgrade_func_to_1_6_8()
-
-    create_sysview(box.schema.SPACE_ID, box.schema.VSPACE_ID)
-    create_sysview(box.schema.INDEX_ID, box.schema.VINDEX_ID)
-    create_sysview(box.schema.USER_ID, box.schema.VUSER_ID)
-    create_sysview(box.schema.FUNC_ID, box.schema.VFUNC_ID)
-    create_sysview(box.schema.PRIV_ID, box.schema.VPRIV_ID)
-
-    local max_id = box.space._schema:get('max_id')
-    if max_id == nil then
-        local id = box.space._space.index.primary:max()[1]
-        if id < box.schema.SYSTEM_ID_MAX then
-            id = box.schema.SYSTEM_ID_MAX
-        end
-        log.info("set max_id to %d", id)
-        box.space._schema:insert{'max_id', id}
-    end
-end
-
---------------------------------------------------------------------------------
--- Tarantool 1.7.1
---------------------------------------------------------------------------------
-
-local function upgrade_users_to_1_7_1()
-    box.schema.user.passwd('guest', '')
-end
-
-local function upgrade_to_1_7_1()
-    upgrade_users_to_1_7_1()
-end
-
---------------------------------------------------------------------------------
--- Tarantool 1.7.2
---------------------------------------------------------------------------------
-
-local function upgrade_field_types_to_1_7_2()
-    local field_types_v16 = {
-        num = 'unsigned';
-        int = 'integer';
-        str = 'string';
-    };
-    local indexes = {}
-    for _, deftuple in box.space._index:pairs() do
-        local def = deftuple:totable()
-        local changed = false
-        local parts = def[6]
-        for _, part in pairs(parts) do
-            local field_type = part[2]:lower()
-            part[2] = field_types_v16[field_type] or field_type
-            if field_type ~= part[2] then
-                changed = true
-            end
-        end
-        if changed then
-            table.insert(indexes, def)
-        end
-    end
-    for _, new_def in ipairs(indexes) do
-        log.info("alter index %s on %s set parts to %s",
-                 new_def[3], box.space[new_def[1]].name,
-                 json.encode(new_def[6]))
-        box.space._index:replace(new_def)
-    end
-end
-
-local function upgrade_to_1_7_2()
-    upgrade_field_types_to_1_7_2()
-end
-
---------------------------------------------------------------------------------
--- Tarantool 1.7.5
---------------------------------------------------------------------------------
-
-local function create_truncate_space()
-    local _truncate = box.space[box.schema.TRUNCATE_ID]
-
-    log.info("create space _truncate")
-    box.space._space:insert{_truncate.id, ADMIN, '_truncate', 'memtx', 0, setmap({}),
-                            {{name = 'id', type = 'unsigned'}, {name = 'count', type = 'unsigned'}}}
-
-    log.info("create index primary on _truncate")
-    box.space._index:insert{_truncate.id, 0, 'primary', 'tree', {unique = true}, {{0, 'unsigned'}}}
-
-    local _priv = box.space[box.schema.PRIV_ID]
-    _priv:insert{ADMIN, PUBLIC, 'space', _truncate.id, box.priv.W}
-end
-
-local function update_existing_users_to_1_7_5()
-    local def_ids_to_update = {}
-    for _, def in box.space._user:pairs() do
-        local new_def = def:totable()
-        if new_def[5] == nil then
-            table.insert(def_ids_to_update, new_def[1])
-        end
-    end
-    for _, id in ipairs(def_ids_to_update) do
-        box.space._user:update(id, {{'=', 5, setmap({})}})
-    end
-end
-
-local function update_space_formats_to_1_7_5()
-    local format = {}
-    format[1] = {type='string', name='key'}
-    box.space._schema:format(format)
-
-    format = {}
-    format[1] = {name='id', type='unsigned'}
-    format[2] = {name='owner', type='unsigned'}
-    format[3] = {name='name', type='string'}
-    format[4] = {name='engine', type='string'}
-    format[5] = {name='field_count', type='unsigned'}
-    format[6] = {name='flags', type='map'}
-    format[7] = {name='format', type='array'}
-    box.space._space:format(format)
-    box.space._vspace:format(format)
-
-    format = {}
-    format[1] = {name = 'id', type = 'unsigned'}
-    format[2] = {name = 'iid', type = 'unsigned'}
-    format[3] = {name = 'name', type = 'string'}
-    format[4] = {name = 'type', type = 'string'}
-    format[5] = {name = 'opts', type = 'map'}
-    format[6] = {name = 'parts', type = 'array'}
-    box.space._index:format(format)
-    box.space._vindex:format(format)
-
-    format = {}
-    format[1] = {name='id', type='unsigned'}
-    format[2] = {name='owner', type='unsigned'}
-    format[3] = {name='name', type='string'}
-    format[4] = {name='setuid', type='unsigned'}
-    box.space._func:format(format)
-    box.space._vfunc:format(format)
-
-    format = {}
-    format[1] = {name='id', type='unsigned'}
-    format[2] = {name='owner', type='unsigned'}
-    format[3] = {name='name', type='string'}
-    format[4] = {name='type', type='string'}
-    format[5] = {name='auth', type='map'}
-    box.space._user:format(format)
-    box.space._vuser:format(format)
-
-    format = {}
-    format[1] = {name='grantor', type='unsigned'}
-    format[2] = {name='grantee', type='unsigned'}
-    format[3] = {name='object_type', type='string'}
-    format[4] = {name='object_id', type='unsigned'}
-    format[5] = {name='privilege', type='unsigned'}
-    box.space._priv:format(format)
-    box.space._vpriv:format(format)
-
-    format = {}
-    format[1] = {name='id', type='unsigned'}
-    format[2] = {name='uuid', type='string'}
-    box.space._cluster:format(format)
-end
-
-local function upgrade_to_1_7_5()
-    create_truncate_space()
-    update_space_formats_to_1_7_5()
-    update_existing_users_to_1_7_5()
-end
-
->>>>>>> d2260891
 local function initial_1_7_5()
     -- stick to the following convention:
     -- prefer user id (owner id) in field #1
